--- conflicted
+++ resolved
@@ -684,15 +684,10 @@
             // Clear the memory pool of the transactions that are now invalid.
             ledger.memory_pool.retain(|_, transaction| self.check_transaction(transaction).is_ok());
 
-<<<<<<< HEAD
             // Clear the coinbase memory pool of the coinbase proofs if a new epoch has started.
             if block.epoch_number() > self.latest_epoch_number() {
                 ledger.coinbase_memory_pool.clear();
             }
-=======
-            // Clear the coinbase memory pool of the coinbase proofs.
-            ledger.coinbase_memory_pool.clear();
->>>>>>> 90da03ef
 
             *self = Self {
                 current_hash: ledger.current_hash,
@@ -1321,11 +1316,11 @@
         let rng = &mut TestRng::default();
 
         // Sample the genesis private key and address.
-        let private_key = test_helpers::sample_genesis_private_key();
+        let private_key = test_helpers::sample_genesis_private_key(rng);
         let address = Address::try_from(&private_key).unwrap();
 
         // Sample the genesis ledger.
-        let mut ledger = test_helpers::sample_genesis_ledger();
+        let mut ledger = test_helpers::sample_genesis_ledger(rng);
 
         // Fetch the proof target and epoch challenge for the block.
         let proof_target = ledger.latest_proof_target().unwrap();
@@ -1351,11 +1346,11 @@
         let rng = &mut TestRng::default();
 
         // Sample the genesis private key and address.
-        let private_key = test_helpers::sample_genesis_private_key();
+        let private_key = test_helpers::sample_genesis_private_key(rng);
         let address = Address::try_from(&private_key).unwrap();
 
         // Sample the genesis ledger.
-        let mut ledger = test_helpers::sample_genesis_ledger();
+        let mut ledger = test_helpers::sample_genesis_ledger(rng);
 
         // Add a transaction to the memory pool.
         let transaction = crate::ledger::vm::test_helpers::sample_execution_transaction(rng);
