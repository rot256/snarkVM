--- conflicted
+++ resolved
@@ -22,25 +22,10 @@
 mod finalize;
 mod verify;
 
-<<<<<<< HEAD
 #[cfg(test)]
 mod tests;
 
-pub use finalize::FinalizeMode;
-
-use crate::{
-    atomic_finalize,
-    block::{Block, ConfirmedTransaction, Deployment, Execution, Fee, Header, Transaction, Transactions},
-    cast_mut_ref,
-    cast_ref,
-    process,
-    process::{Authorization, FinalizeGlobalState, Process, Program, Query, Trace},
-    store::{BlockStore, ConsensusStorage, ConsensusStore, FinalizeStore, TransactionStore, TransitionStore},
-    TransactionStorage,
-};
-=======
 use crate::{cast_mut_ref, cast_ref, process};
->>>>>>> 6dde6913
 use console::{
     account::{Address, PrivateKey},
     network::prelude::*,
