--- conflicted
+++ resolved
@@ -73,9 +73,4 @@
 derive = [ "snarkvm-utilities-derives" ]
 serial = [ "derive" ]
 std = [ ]
-<<<<<<< HEAD
-derive = [ "snarkvm-utilities-derives" ]
-parallel = [ "num_cpus" ]
-=======
-wasm = [ ]
->>>>>>> 8d6226cd
+wasm = [ ]