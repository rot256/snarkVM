--- conflicted
+++ resolved
@@ -22,15 +22,7 @@
     Boolean,
 };
 use snarkvm_algorithms::{signature::Schnorr, traits::SignatureScheme};
-<<<<<<< HEAD
 use snarkvm_curves::{bls12_377::Fr, edwards_bls12::EdwardsProjective, traits::Group};
-=======
-use snarkvm_curves::{
-    bls12_377::Fr,
-    edwards_bls12::{EdwardsAffine, EdwardsProjective},
-    traits::Group,
-};
->>>>>>> 39117527
 use snarkvm_r1cs::{ConstraintSystem, TestConstraintSystem};
 use snarkvm_utilities::{rand::UniformRand, to_bytes_le, ToBytes};
 
@@ -193,9 +185,9 @@
 
 #[test]
 fn group_schnorr_signature_verification_test() {
-    type GroupSignature = GroupEncryption<EdwardsProjective, EdwardsAffine>;
+    type GroupSignature = GroupEncryption<EdwardsProjective, EdwardsProjective>;
     type GroupSignatureGadget =
-        GroupEncryptionPublicKeyRandomizationGadget<EdwardsProjective, EdwardsAffine, Fr, EdwardsBls12Gadget>;
+        GroupEncryptionPublicKeyRandomizationGadget<EdwardsProjective, EdwardsProjective, Fr, EdwardsBls12Gadget>;
 
     let message = "Hi, I am a Schnorr signature!".as_bytes();
     let rng = &mut ChaChaRng::seed_from_u64(1231275789u64);
